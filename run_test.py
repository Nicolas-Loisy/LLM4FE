from pathlib import Path
import pandas as pd

from src.orchestrator.orchestrator import Orchestrator
from src.utils.logger import init_logger
from src.feature_engineering.fe_pipeline import FeatureEngineeringPipeline, Transformation


if __name__ == "__main__":
<<<<<<< HEAD

    # Math transformation Test 
    fe_pipeline_1= FeatureEngineeringPipeline(dataset_path=Path("data/datasets/data.csv"), dataset_description="")
    fe_pipeline_1.transformations = [

        {
            "new_column_name": "multiply_final_col2",        
            "source_columns": ["Column1", "Column2"],
            "transformation_type": "math_operations",
            "transformation_params": {"operation": "multiply"}
        },
        {
            "new_column_name": "log_final_col3",
            "source_columns": ["Column1"],
            "transformation_type": "math_operations",
            "transformation_params": {"operation": "log"}
        },
        {
            "new_column_name": "sqrt_final_col4",            
            "source_columns": ["Column1"],
            "transformation_type": "math_operations",   
            "transformation_params": {"operation": "sqrt"}
        },
        {
            "new_column_name": "square_final_col5",
            "source_columns": ["Column2"],
            "transformation_type": "math_operations",
            "transformation_params": {"operation": "square"}
        },          
        {
            "new_column_name": "mean_final_col6",
            "source_columns": ["Column1", "Column2"],
            "transformation_type": "math_operations",
            "transformation_params": {"operation": "mean"}
        },
=======
    fe_pipeline = FeatureEngineeringPipeline(dataset_path=Path("data/datasets/data.csv"), dataset_description="")
    fe_pipeline.transformations = [
        # Exemple math
>>>>>>> 9a864dba
        {
            "new_column_name": "sum_final_col7",
            "source_columns": ["Column1", "Column2"],
            "transformation_type": "math_operations",       
            "transformation_params": {"operation": "sum"}
        },
        {
            "new_column_name": "diff_final_col8",
            "source_columns": ["Column1", "Column2"],       
            "transformation_type": "math_operations",
            "transformation_params": {"operation": "diff"}
        },
        {
            "new_column_name": "ratio_final_col9",
            "source_columns": ["Column1", "Column2"],
            "transformation_type": "math_operations",
            "transformation_params": {"operation": "ratio"}
        },
        {
            "new_column_name": "addition_final_col10",
            "source_columns": ["Column1", "Column2"],   
            "transformation_type": "math_operations",
<<<<<<< HEAD
            "transformation_params": {"operation": "addition"}
=======
            "transformation_params": {"operation": "add"}
        },
        # Exemple text - length
        {
            "new_column_name": "text_length",
            "source_columns": ["TextColumn"],
            "transformation_type": "text_processing",
            "transformation_params": {"operation": "length"}
        },
        # Exemple text - word_count
        {
            "new_column_name": "text_word_count",
            "source_columns": ["TextColumn"],
            "transformation_type": "text_processing",
            "transformation_params": {"operation": "word_count"}
        },
        {
            "new_column_name": "has_keyword",
            "source_columns": ["TextColumn"],
            "transformation_type": "text_processing",
            "transformation_params": {"operation": "keyword", "keyword": "test"}
        },
        {
            "new_column_name": "tfidf",
            "source_columns": ["TextColumn"],
            "transformation_type": "text_processing",
            "transformation_params": {"operation": "tfidf", "max_features": 1}
        },
        {
            "new_column_name": "date_column1_day",
            "source_columns": ["DateColumn1"],
            "transformation_type": "datetime_processing",
            "transformation_params": {"operation": "day"}
        },
        {
            "new_column_name": "days_diff",
            "source_columns": ["DateColumn1", "DateColumn2"],
            "transformation_type": "datetime_processing",
            "transformation_params": {"operation": "days_diff"}
        },
        {
            "new_column_name": "date_quarter",
            "source_columns": ["DateColumn1"],
            "transformation_type": "datetime_processing",
            "transformation_params": {
                "operation": "period",
                "freq": "Q"
            }
>>>>>>> 9a864dba
        }

    ]
    new_dataset_1 = fe_pipeline_1.run()
    print(new_dataset_1.head())

    # Categorical transformation test 
    fe_pipeline = FeatureEngineeringPipeline(dataset_path=Path("data/datasets/categorical_data.csv"), dataset_description="")
    fe_pipeline.transformations = [
        {
            "new_column_name": "OneHot_encoding_Color",
            "source_columns": ["Color"],
            "transformation_type": "categorical_operations",
            "transformation_params": {"operation": "encodage_oneHot"}
        },
         {
            "new_column_name": "Label_encoding_Color",
            "source_columns": ["Color"],
            "transformation_type": "categorical_operations",
            "transformation_params": {"operation": "label_encoding"}
        },
         {
            "new_column_name": "Target_encoding_Color",
            "source_columns": ["Color"],
            "transformation_type": "categorical_operations",
            "transformation_params": {"operation": "target_encoding"}
        }

    ]
    new_dataset = fe_pipeline.run()
    print(new_dataset.head())

    #print(Transformation.model_json_schema())<|MERGE_RESOLUTION|>--- conflicted
+++ resolved
@@ -7,12 +7,9 @@
 
 
 if __name__ == "__main__":
-<<<<<<< HEAD
-
-    # Math transformation Test 
-    fe_pipeline_1= FeatureEngineeringPipeline(dataset_path=Path("data/datasets/data.csv"), dataset_description="")
+    fe_pipeline_1 = FeatureEngineeringPipeline(dataset_path=Path("data/datasets/data.csv"), dataset_description="")
     fe_pipeline_1.transformations = [
-
+        # Exemple math
         {
             "new_column_name": "multiply_final_col2",        
             "source_columns": ["Column1", "Column2"],
@@ -43,11 +40,6 @@
             "transformation_type": "math_operations",
             "transformation_params": {"operation": "mean"}
         },
-=======
-    fe_pipeline = FeatureEngineeringPipeline(dataset_path=Path("data/datasets/data.csv"), dataset_description="")
-    fe_pipeline.transformations = [
-        # Exemple math
->>>>>>> 9a864dba
         {
             "new_column_name": "sum_final_col7",
             "source_columns": ["Column1", "Column2"],
@@ -70,10 +62,7 @@
             "new_column_name": "addition_final_col10",
             "source_columns": ["Column1", "Column2"],   
             "transformation_type": "math_operations",
-<<<<<<< HEAD
             "transformation_params": {"operation": "addition"}
-=======
-            "transformation_params": {"operation": "add"}
         },
         # Exemple text - length
         {
@@ -121,7 +110,6 @@
                 "operation": "period",
                 "freq": "Q"
             }
->>>>>>> 9a864dba
         }
 
     ]
