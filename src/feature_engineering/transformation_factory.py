--- conflicted
+++ resolved
@@ -5,11 +5,8 @@
 from src.feature_engineering.transformations.encoding import EncodingTransform
 from src.feature_engineering.transformations.scaling import ScalingTransform
 from src.feature_engineering.transformations.text_processing import TextProcessingTransform
-<<<<<<< HEAD
 from src.feature_engineering.transformations.categorical_operations import CategoricalOperationsTransform
-=======
 from src.feature_engineering.transformations.date_conversion import DateTimeProcessingTransform
->>>>>>> 9a864dba
 
 class TransformationFactory:
     """
@@ -21,12 +18,9 @@
         MathOperationsTransform.PROVIDER,
         # EncodingTransform.PROVIDER,
         # ScalingTransform.PROVIDER,
-<<<<<<< HEAD
-        # TextProcessingTransform.PROVIDER,
-        # CategoricalOperationsTransform.PROVIDER,
-=======
         TextProcessingTransform.PROVIDER,
->>>>>>> 9a864dba
+        CategoricalOperationsTransform.PROVIDER,
+        DateTimeProcessingTransform.PROVIDER,
         # TODO : Add other transformation providers here
     ]
 
@@ -36,12 +30,10 @@
         # TODO : Add descriptions for other transformations
         # EncodingTransform.PROVIDER: EncodingTransform.DESCRIPTION,
         # ScalingTransform.PROVIDER: ScalingTransform.DESCRIPTION,
-<<<<<<< HEAD
-        # TextProcessingTransform.PROVIDER: TextProcessingTransform.DESCRIPTION,
-        # CategoricalOperationsTransform.PROVIDER: CategoricalOperationsTransform.DESCRIPTION,
-=======
         TextProcessingTransform.PROVIDER: TextProcessingTransform.DESCRIPTION,
->>>>>>> 9a864dba
+        CategoricalOperationsTransform.PROVIDER: CategoricalOperationsTransform.DESCRIPTION,
+        DateTimeProcessingTransform.PROVIDER: DateTimeProcessingTransform.DESCRIPTION,
+        # TODO : Add descriptions for other transformations
     }
 
 
